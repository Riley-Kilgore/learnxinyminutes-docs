---
language: Python
contributors:
    - ["Louie Dinh", "http://pythonpracticeprojects.com"]
    - ["Steven Basart", "http://github.com/xksteven"]
    - ["Andre Polykanine", "https://github.com/Oire"]
    - ["Zachary Ferguson", "http://github.com/zfergus2"]
    - ["evuez", "http://github.com/evuez"]
    - ["Rommel Martinez", "https://ebzzry.io"]
    - ["Roberto Fernandez Diaz", "https://github.com/robertofd1995"]
    - ["caminsha", "https://github.com/caminsha"]
    - ["Stanislav Modrak", "https://stanislav.gq"]
<<<<<<< HEAD
=======
    - ["John Paul Wohlscheid", "https://gitpi.us"]
>>>>>>> fbaa905e
filename: learnpython.py
---

Python was created by Guido van Rossum in the early 90s. It is now one of the
most popular languages in existence. I fell in love with Python for its
syntactic clarity. It's basically executable pseudocode.

Note: This article applies to Python 3 specifically. Check out
[here](http://learnxinyminutes.com/docs/pythonlegacy/) if you want to learn the
old Python 2.7

```python

# Single line comments start with a number symbol.

""" Multiline strings can be written
    using three "s, and are often used
    as documentation.
"""

####################################################
## 1. Primitive Datatypes and Operators
####################################################

# You have numbers
3  # => 3

# Math is what you would expect
1 + 1   # => 2
8 - 1   # => 7
10 * 2  # => 20
35 / 5  # => 7.0

# Integer division rounds down for both positive and negative numbers.
5 // 3       # => 1
-5 // 3      # => -2
5.0 // 3.0   # => 1.0 # works on floats too
-5.0 // 3.0  # => -2.0

# The result of division is always a float
10.0 / 3  # => 3.3333333333333335

# Modulo operation
7 % 3   # => 1
# i % j have the same sign as j, unlike C
-7 % 3  # => 2

# Exponentiation (x**y, x to the yth power)
2**3  # => 8

# Enforce precedence with parentheses
1 + 3 * 2    # => 7
(1 + 3) * 2  # => 8

# Boolean values are primitives (Note: the capitalization)
True   # => True
False  # => False

# negate with not
not True   # => False
not False  # => True

# Boolean Operators
# Note "and" and "or" are case-sensitive
True and False  # => False
False or True   # => True

# True and False are actually 1 and 0 but with different keywords
True + True # => 2
True * 8    # => 8
False - 5   # => -5

# Comparison operators look at the numerical value of True and False
0 == False  # => True
2 > True    # => True
2 == True   # => False
-5 != False # => True

# None, 0, and empty strings/lists/dicts/tuples/sets all evaluate to False.
# All other values are True
bool(0)     # => False
bool("")    # => False
bool([])    # => False
bool({})    # => False
bool(())    # => False
bool(set()) # => False
bool(4)     # => True
bool(-6)    # => True

# Using boolean logical operators on ints casts them to booleans for evaluation,
# but their non-cast value is returned. Don't mix up with bool(ints) and bitwise
# and/or (&,|)
bool(0)     # => False
bool(2)     # => True
0 and 2     # => 0
bool(-5)    # => True
bool(2)     # => True
-5 or 0     # => -5

# Equality is ==
1 == 1  # => True
2 == 1  # => False

# Inequality is !=
1 != 1  # => False
2 != 1  # => True

# More comparisons
1 < 10  # => True
1 > 10  # => False
2 <= 2  # => True
2 >= 2  # => True

# Seeing whether a value is in a range
1 < 2 and 2 < 3  # => True
2 < 3 and 3 < 2  # => False
# Chaining makes this look nicer
1 < 2 < 3  # => True
2 < 3 < 2  # => False

# (is vs. ==) is checks if two variables refer to the same object, but == checks
# if the objects pointed to have the same values.
a = [1, 2, 3, 4]  # Point a at a new list, [1, 2, 3, 4]
b = a             # Point b at what a is pointing to
b is a            # => True, a and b refer to the same object
b == a            # => True, a's and b's objects are equal
b = [1, 2, 3, 4]  # Point b at a new list, [1, 2, 3, 4]
b is a            # => False, a and b do not refer to the same object
b == a            # => True, a's and b's objects are equal

# Strings are created with " or '
"This is a string."
'This is also a string.'

# Strings can be added too
"Hello " + "world!"  # => "Hello world!"
# String literals (but not variables) can be concatenated without using '+'
"Hello " "world!"    # => "Hello world!"

# A string can be treated like a list of characters
"Hello world!"[0]  # => 'H'

# You can find the length of a string
len("This is a string")  # => 16

# Since Python 3.6, you can use f-strings or formatted string literals.
name = "Reiko"
f"She said her name is {name}." # => "She said her name is Reiko"
# Any valid Python expression inside these braces is returned to the string.
f"{name} is {len(name)} characters long." # => "Reiko is 5 characters long."

# None is an object
None  # => None

# Don't use the equality "==" symbol to compare objects to None
# Use "is" instead. This checks for equality of object identity.
"etc" is None  # => False
None is None   # => True

####################################################
## 2. Variables and Collections
####################################################

# Python has a print function
print("I'm Python. Nice to meet you!")  # => I'm Python. Nice to meet you!

# By default the print function also prints out a newline at the end.
# Use the optional argument end to change the end string.
print("Hello, World", end="!")  # => Hello, World!

# Simple way to get input data from console
input_string_var = input("Enter some data: ") # Returns the data as a string

# There are no declarations, only assignments.
# Convention is to use lower_case_with_underscores
some_var = 5
some_var  # => 5

# Accessing a previously unassigned variable is an exception.
# See Control Flow to learn more about exception handling.
some_unknown_var  # Raises a NameError

# if can be used as an expression
# Equivalent of C's '?:' ternary operator
"yay!" if 0 > 1 else "nay!"  # => "nay!"

# Lists store sequences
li = []
# You can start with a prefilled list
other_li = [4, 5, 6]

# Add stuff to the end of a list with append
li.append(1)    # li is now [1]
li.append(2)    # li is now [1, 2]
li.append(4)    # li is now [1, 2, 4]
li.append(3)    # li is now [1, 2, 4, 3]
# Remove from the end with pop
li.pop()        # => 3 and li is now [1, 2, 4]
# Let's put it back
li.append(3)    # li is now [1, 2, 4, 3] again.

# Access a list like you would any array
li[0]   # => 1
# Look at the last element
li[-1]  # => 3

# Looking out of bounds is an IndexError
li[4]  # Raises an IndexError

# You can look at ranges with slice syntax.
# The start index is included, the end index is not
# (It's a closed/open range for you mathy types.)
li[1:3]   # Return list from index 1 to 3 => [2, 4]
li[2:]    # Return list starting from index 2 => [4, 3]
li[:3]    # Return list from beginning until index 3  => [1, 2, 4]
li[::2]   # Return list selecting every second entry => [1, 4]
li[::-1]  # Return list in reverse order => [3, 4, 2, 1]
# Use any combination of these to make advanced slices
# li[start:end:step]

# Make a one layer deep copy using slices
li2 = li[:]  # => li2 = [1, 2, 4, 3] but (li2 is li) will result in false.

# Remove arbitrary elements from a list with "del"
del li[2]  # li is now [1, 2, 3]

# Remove first occurrence of a value
li.remove(2)  # li is now [1, 3]
li.remove(2)  # Raises a ValueError as 2 is not in the list

# Insert an element at a specific index
li.insert(1, 2)  # li is now [1, 2, 3] again

# Get the index of the first item found matching the argument
li.index(2)  # => 1
li.index(4)  # Raises a ValueError as 4 is not in the list

# You can add lists
# Note: values for li and for other_li are not modified.
li + other_li  # => [1, 2, 3, 4, 5, 6]

# Concatenate lists with "extend()"
li.extend(other_li)  # Now li is [1, 2, 3, 4, 5, 6]

# Check for existence in a list with "in"
1 in li  # => True

# Examine the length with "len()"
len(li)  # => 6


# Tuples are like lists but are immutable.
tup = (1, 2, 3)
tup[0]      # => 1
tup[0] = 3  # Raises a TypeError

# Note that a tuple of length one has to have a comma after the last element but
# tuples of other lengths, even zero, do not.
type((1))   # => <class 'int'>
type((1,))  # => <class 'tuple'>
type(())    # => <class 'tuple'>

# You can do most of the list operations on tuples too
len(tup)         # => 3
tup + (4, 5, 6)  # => (1, 2, 3, 4, 5, 6)
tup[:2]          # => (1, 2)
2 in tup         # => True

# You can unpack tuples (or lists) into variables
a, b, c = (1, 2, 3)  # a is now 1, b is now 2 and c is now 3
# You can also do extended unpacking
a, *b, c = (1, 2, 3, 4)  # a is now 1, b is now [2, 3] and c is now 4
# Tuples are created by default if you leave out the parentheses
d, e, f = 4, 5, 6  # tuple 4, 5, 6 is unpacked into variables d, e and f
# respectively such that d = 4, e = 5 and f = 6
# Now look how easy it is to swap two values
e, d = d, e  # d is now 5 and e is now 4


# Dictionaries store mappings from keys to values
empty_dict = {}
# Here is a prefilled dictionary
filled_dict = {"one": 1, "two": 2, "three": 3}

# Note keys for dictionaries have to be immutable types. This is to ensure that
# the key can be converted to a constant hash value for quick look-ups.
# Immutable types include ints, floats, strings, tuples.
invalid_dict = {[1,2,3]: "123"}  # => Yield a TypeError: unhashable type: 'list'
valid_dict = {(1,2,3):[1,2,3]}   # Values can be of any type, however.

# Look up values with []
filled_dict["one"]  # => 1

# Get all keys as an iterable with "keys()". We need to wrap the call in list()
# to turn it into a list. We'll talk about those later.  Note - for Python
# versions <3.7, dictionary key ordering is not guaranteed. Your results might
# not match the example below exactly. However, as of Python 3.7, dictionary
# items maintain the order at which they are inserted into the dictionary.
list(filled_dict.keys())  # => ["three", "two", "one"] in Python <3.7
list(filled_dict.keys())  # => ["one", "two", "three"] in Python 3.7+


# Get all values as an iterable with "values()". Once again we need to wrap it
# in list() to get it out of the iterable. Note - Same as above regarding key
# ordering.
list(filled_dict.values())  # => [3, 2, 1]  in Python <3.7
list(filled_dict.values())  # => [1, 2, 3] in Python 3.7+

# Check for existence of keys in a dictionary with "in"
"one" in filled_dict  # => True
1 in filled_dict      # => False

# Looking up a non-existing key is a KeyError
filled_dict["four"]  # KeyError

# Use "get()" method to avoid the KeyError
filled_dict.get("one")      # => 1
filled_dict.get("four")     # => None
# The get method supports a default argument when the value is missing
filled_dict.get("one", 4)   # => 1
filled_dict.get("four", 4)  # => 4

# "setdefault()" inserts into a dictionary only if the given key isn't present
filled_dict.setdefault("five", 5)  # filled_dict["five"] is set to 5
filled_dict.setdefault("five", 6)  # filled_dict["five"] is still 5

# Adding to a dictionary
filled_dict.update({"four":4})  # => {"one": 1, "two": 2, "three": 3, "four": 4}
filled_dict["four"] = 4         # another way to add to dict

# Remove keys from a dictionary with del
del filled_dict["one"]  # Removes the key "one" from filled dict

# From Python 3.5 you can also use the additional unpacking options
{'a': 1, **{'b': 2}}  # => {'a': 1, 'b': 2}
{'a': 1, **{'a': 2}}  # => {'a': 2}



# Sets store ... well sets
empty_set = set()
# Initialize a set with a bunch of values.
some_set = {1, 1, 2, 2, 3, 4}  # some_set is now {1, 2, 3, 4}

# Similar to keys of a dictionary, elements of a set have to be immutable.
invalid_set = {[1], 1}  # => Raises a TypeError: unhashable type: 'list'
valid_set = {(1,), 1}

# Add one more item to the set
filled_set = some_set
filled_set.add(5)  # filled_set is now {1, 2, 3, 4, 5}
# Sets do not have duplicate elements
filled_set.add(5)  # it remains as before {1, 2, 3, 4, 5}

# Do set intersection with &
other_set = {3, 4, 5, 6}
filled_set & other_set  # => {3, 4, 5}

# Do set union with |
filled_set | other_set  # => {1, 2, 3, 4, 5, 6}

# Do set difference with -
{1, 2, 3, 4} - {2, 3, 5}  # => {1, 4}

# Do set symmetric difference with ^
{1, 2, 3, 4} ^ {2, 3, 5}  # => {1, 4, 5}

# Check if set on the left is a superset of set on the right
{1, 2} >= {1, 2, 3} # => False

# Check if set on the left is a subset of set on the right
{1, 2} <= {1, 2, 3} # => True

# Check for existence in a set with in
2 in filled_set   # => True
10 in filled_set  # => False

# Make a one layer deep copy
filled_set = some_set.copy()  # filled_set is {1, 2, 3, 4, 5}
filled_set is some_set        # => False


####################################################
## 3. Control Flow and Iterables
####################################################

# Let's just make a variable
some_var = 5

# Here is an if statement. Indentation is significant in Python!
# Convention is to use four spaces, not tabs.
# This prints "some_var is smaller than 10"
if some_var > 10:
    print("some_var is totally bigger than 10.")
elif some_var < 10:    # This elif clause is optional.
    print("some_var is smaller than 10.")
else:                  # This is optional too.
    print("some_var is indeed 10.")


"""
For loops iterate over lists
prints:
    dog is a mammal
    cat is a mammal
    mouse is a mammal
"""
for animal in ["dog", "cat", "mouse"]:
    # You can use format() to interpolate formatted strings
    print("{} is a mammal".format(animal))

"""
"range(number)" returns an iterable of numbers
from zero up to (but excluding) the given number
prints:
    0
    1
    2
    3
"""
for i in range(4):
    print(i)

"""
"range(lower, upper)" returns an iterable of numbers
from the lower number to the upper number
prints:
    4
    5
    6
    7
"""
for i in range(4, 8):
    print(i)

"""
"range(lower, upper, step)" returns an iterable of numbers
from the lower number to the upper number, while incrementing
by step. If step is not indicated, the default value is 1.
prints:
    4
    6
"""
for i in range(4, 8, 2):
    print(i)

"""
Loop over a list to retrieve both the index and the value of each list item:
    0 dog
    1 cat
    2 mouse
"""
animals = ["dog", "cat", "mouse"]
for i, value in enumerate(animals):
    print(i, value)

"""
While loops go until a condition is no longer met.
prints:
    0
    1
    2
    3
"""
x = 0
while x < 4:
    print(x)
    x += 1  # Shorthand for x = x + 1

# Handle exceptions with a try/except block
try:
    # Use "raise" to raise an error
    raise IndexError("This is an index error")
except IndexError as e:
    pass                 # Refrain from this, provide a recovery (next example).
except (TypeError, NameError):
    pass                 # Multiple exceptions can be processed jointly.
else:                    # Optional clause to the try/except block. Must follow
                         # all except blocks.
    print("All good!")   # Runs only if the code in try raises no exceptions
finally:                 # Execute under all circumstances
    print("We can clean up resources here")

# Instead of try/finally to cleanup resources you can use a with statement
with open("myfile.txt") as f:
    for line in f:
        print(line)

# Writing to a file
contents = {"aa": 12, "bb": 21}
with open("myfile1.txt", "w+") as file:
    file.write(str(contents))        # writes a string to a file

import json
with open("myfile2.txt", "w+") as file:
    file.write(json.dumps(contents)) # writes an object to a file

# Reading from a file
with open('myfile1.txt', "r+") as file:
    contents = file.read()           # reads a string from a file
print(contents)
# print: {"aa": 12, "bb": 21}

with open('myfile2.txt', "r+") as file:
    contents = json.load(file)       # reads a json object from a file
print(contents)
# print: {"aa": 12, "bb": 21}


# Python offers a fundamental abstraction called the Iterable.
# An iterable is an object that can be treated as a sequence.
# The object returned by the range function, is an iterable.

filled_dict = {"one": 1, "two": 2, "three": 3}
our_iterable = filled_dict.keys()
print(our_iterable)  # => dict_keys(['one', 'two', 'three']). This is an object
                     # that implements our Iterable interface.

# We can loop over it.
for i in our_iterable:
    print(i)  # Prints one, two, three

# However we cannot address elements by index.
our_iterable[1]  # Raises a TypeError

# An iterable is an object that knows how to create an iterator.
our_iterator = iter(our_iterable)

# Our iterator is an object that can remember the state as we traverse through
# it. We get the next object with "next()".
next(our_iterator)  # => "one"

# It maintains state as we iterate.
next(our_iterator)  # => "two"
next(our_iterator)  # => "three"

# After the iterator has returned all of its data, it raises a
# StopIteration exception
next(our_iterator)  # Raises StopIteration

# We can also loop over it, in fact, "for" does this implicitly!
our_iterator = iter(our_iterable)
for i in our_iterator:
    print(i)  # Prints one, two, three

# You can grab all the elements of an iterable or iterator by call of list().
list(our_iterable)  # => Returns ["one", "two", "three"]
list(our_iterator)  # => Returns [] because state is saved


####################################################
## 4. Functions
####################################################

# Use "def" to create new functions
def add(x, y):
    print("x is {} and y is {}".format(x, y))
    return x + y  # Return values with a return statement

# Calling functions with parameters
add(5, 6)  # => prints out "x is 5 and y is 6" and returns 11

# Another way to call functions is with keyword arguments
add(y=6, x=5)  # Keyword arguments can arrive in any order.

# You can define functions that take a variable number of
# positional arguments
def varargs(*args):
    return args

varargs(1, 2, 3)  # => (1, 2, 3)

# You can define functions that take a variable number of
# keyword arguments, as well
def keyword_args(**kwargs):
    return kwargs

# Let's call it to see what happens
keyword_args(big="foot", loch="ness")  # => {"big": "foot", "loch": "ness"}


# You can do both at once, if you like
def all_the_args(*args, **kwargs):
    print(args)
    print(kwargs)
"""
all_the_args(1, 2, a=3, b=4) prints:
    (1, 2)
    {"a": 3, "b": 4}
"""

# When calling functions, you can do the opposite of args/kwargs!
# Use * to expand tuples and use ** to expand kwargs.
args = (1, 2, 3, 4)
kwargs = {"a": 3, "b": 4}
all_the_args(*args)            # equivalent: all_the_args(1, 2, 3, 4)
all_the_args(**kwargs)         # equivalent: all_the_args(a=3, b=4)
all_the_args(*args, **kwargs)  # equivalent: all_the_args(1, 2, 3, 4, a=3, b=4)

# Returning multiple values (with tuple assignments)
def swap(x, y):
    return y, x  # Return multiple values as a tuple without the parenthesis.
                 # (Note: parenthesis have been excluded but can be included)

x = 1
y = 2
x, y = swap(x, y)     # => x = 2, y = 1
# (x, y) = swap(x,y)  # Again the use of parenthesis is optional.

# global scope
x = 5

def set_x(num):
    # local scope begins here
    # local var x not the same as global var x
    x = num    # => 43
    print(x)   # => 43

def set_global_x(num):
    # global indicates that particular var lives in the global scope
    global x
    print(x)   # => 5
    x = num    # global var x is now set to 6
    print(x)   # => 6

set_x(43)
set_global_x(6)
"""
prints:
    43
    5
    6
"""


# Python has first class functions
def create_adder(x):
    def adder(y):
        return x + y
    return adder

add_10 = create_adder(10)
add_10(3)   # => 13

# There are also anonymous functions
(lambda x: x > 2)(3)                  # => True
(lambda x, y: x ** 2 + y ** 2)(2, 1)  # => 5

# There are built-in higher order functions
list(map(add_10, [1, 2, 3]))          # => [11, 12, 13]
list(map(max, [1, 2, 3], [4, 2, 1]))  # => [4, 2, 3]

list(filter(lambda x: x > 5, [3, 4, 5, 6, 7]))  # => [6, 7]

# We can use list comprehensions for nice maps and filters
# List comprehension stores the output as a list (which itself may be nested).
[add_10(i) for i in [1, 2, 3]]         # => [11, 12, 13]
[x for x in [3, 4, 5, 6, 7] if x > 5]  # => [6, 7]

# You can construct set and dict comprehensions as well.
{x for x in 'abcddeef' if x not in 'abc'}  # => {'d', 'e', 'f'}
{x: x**2 for x in range(5)}  # => {0: 0, 1: 1, 2: 4, 3: 9, 4: 16}


####################################################
## 5. Modules
####################################################

# You can import modules
import math
print(math.sqrt(16))  # => 4.0

# You can get specific functions from a module
from math import ceil, floor
print(ceil(3.7))   # => 4.0
print(floor(3.7))  # => 3.0

# You can import all functions from a module.
# Warning: this is not recommended
from math import *

# You can shorten module names
import math as m
math.sqrt(16) == m.sqrt(16)  # => True

# Python modules are just ordinary Python files. You
# can write your own, and import them. The name of the
# module is the same as the name of the file.

# You can find out which functions and attributes
# are defined in a module.
import math
dir(math)

# If you have a Python script named math.py in the same
# folder as your current script, the file math.py will
# be loaded instead of the built-in Python module.
# This happens because the local folder has priority
# over Python's built-in libraries.


####################################################
## 6. Classes
####################################################

# We use the "class" statement to create a class
class Human:

    # A class attribute. It is shared by all instances of this class
    species = "H. sapiens"

    # Basic initializer, this is called when this class is instantiated.
    # Note that the double leading and trailing underscores denote objects
    # or attributes that are used by Python but that live in user-controlled
    # namespaces. Methods(or objects or attributes) like: __init__, __str__,
    # __repr__ etc. are called special methods (or sometimes called dunder
    # methods). You should not invent such names on your own.
    def __init__(self, name):
        # Assign the argument to the instance's name attribute
        self.name = name

        # Initialize property
        self._age = 0

    # An instance method. All methods take "self" as the first argument
    def say(self, msg):
        print("{name}: {message}".format(name=self.name, message=msg))

    # Another instance method
    def sing(self):
        return 'yo... yo... microphone check... one two... one two...'

    # A class method is shared among all instances
    # They are called with the calling class as the first argument
    @classmethod
    def get_species(cls):
        return cls.species

    # A static method is called without a class or instance reference
    @staticmethod
    def grunt():
        return "*grunt*"

    # A property is just like a getter.
    # It turns the method age() into a read-only attribute of the same name.
    # There's no need to write trivial getters and setters in Python, though.
    @property
    def age(self):
        return self._age

    # This allows the property to be set
    @age.setter
    def age(self, age):
        self._age = age

    # This allows the property to be deleted
    @age.deleter
    def age(self):
        del self._age


# When a Python interpreter reads a source file it executes all its code.
# This __name__ check makes sure this code block is only executed when this
# module is the main program.
if __name__ == '__main__':
    # Instantiate a class
    i = Human(name="Ian")
    i.say("hi")                     # "Ian: hi"
    j = Human("Joel")
    j.say("hello")                  # "Joel: hello"
    # i and j are instances of type Human; i.e., they are Human objects.

    # Call our class method
    i.say(i.get_species())          # "Ian: H. sapiens"
    # Change the shared attribute
    Human.species = "H. neanderthalensis"
    i.say(i.get_species())          # => "Ian: H. neanderthalensis"
    j.say(j.get_species())          # => "Joel: H. neanderthalensis"

    # Call the static method
    print(Human.grunt())            # => "*grunt*"

    # Static methods can be called by instances too
    print(i.grunt())                # => "*grunt*"

    # Update the property for this instance
    i.age = 42
    # Get the property
    i.say(i.age)                    # => "Ian: 42"
    j.say(j.age)                    # => "Joel: 0"
    # Delete the property
    del i.age
    # i.age                         # => this would raise an AttributeError


####################################################
## 6.1 Inheritance
####################################################

# Inheritance allows new child classes to be defined that inherit methods and
# variables from their parent class.

# Using the Human class defined above as the base or parent class, we can
# define a child class, Superhero, which inherits the class variables like
# "species", "name", and "age", as well as methods, like "sing" and "grunt"
# from the Human class, but can also have its own unique properties.

# To take advantage of modularization by file you could place the classes above
# in their own files, say, human.py

# To import functions from other files use the following format
# from "filename-without-extension" import "function-or-class"

from human import Human


# Specify the parent class(es) as parameters to the class definition
class Superhero(Human):

    # If the child class should inherit all of the parent's definitions without
    # any modifications, you can just use the "pass" keyword (and nothing else)
    # but in this case it is commented out to allow for a unique child class:
    # pass

    # Child classes can override their parents' attributes
    species = 'Superhuman'

    # Children automatically inherit their parent class's constructor including
    # its arguments, but can also define additional arguments or definitions
    # and override its methods such as the class constructor.
    # This constructor inherits the "name" argument from the "Human" class and
    # adds the "superpower" and "movie" arguments:
    def __init__(self, name, movie=False,
                 superpowers=["super strength", "bulletproofing"]):

        # add additional class attributes:
        self.fictional = True
        self.movie = movie
        # be aware of mutable default values, since defaults are shared
        self.superpowers = superpowers

        # The "super" function lets you access the parent class's methods
        # that are overridden by the child, in this case, the __init__ method.
        # This calls the parent class constructor:
        super().__init__(name)

    # override the sing method
    def sing(self):
        return 'Dun, dun, DUN!'

    # add an additional instance method
    def boast(self):
        for power in self.superpowers:
            print("I wield the power of {pow}!".format(pow=power))


if __name__ == '__main__':
    sup = Superhero(name="Tick")

    # Instance type checks
    if isinstance(sup, Human):
        print('I am human')
    if type(sup) is Superhero:
        print('I am a superhero')

    # Get the Method Resolution search Order used by both getattr() and super()
    # This attribute is dynamic and can be updated
    print(Superhero.__mro__)    # => (<class '__main__.Superhero'>,
                                # => <class 'human.Human'>, <class 'object'>)

    # Calls parent method but uses its own class attribute
    print(sup.get_species())    # => Superhuman

    # Calls overridden method
    print(sup.sing())           # => Dun, dun, DUN!

    # Calls method from Human
    sup.say('Spoon')            # => Tick: Spoon

    # Call method that exists only in Superhero
    sup.boast()                 # => I wield the power of super strength!
                                # => I wield the power of bulletproofing!

    # Inherited class attribute
    sup.age = 31
    print(sup.age)              # => 31

    # Attribute that only exists within Superhero
    print('Am I Oscar eligible? ' + str(sup.movie))

####################################################
## 6.2 Multiple Inheritance
####################################################

# Another class definition
# bat.py
class Bat:

    species = 'Baty'

    def __init__(self, can_fly=True):
        self.fly = can_fly

    # This class also has a say method
    def say(self, msg):
        msg = '... ... ...'
        return msg

    # And its own method as well
    def sonar(self):
        return '))) ... ((('

if __name__ == '__main__':
    b = Bat()
    print(b.say('hello'))
    print(b.fly)


# And yet another class definition that inherits from Superhero and Bat
# superhero.py
from superhero import Superhero
from bat import Bat

# Define Batman as a child that inherits from both Superhero and Bat
class Batman(Superhero, Bat):

    def __init__(self, *args, **kwargs):
        # Typically to inherit attributes you have to call super:
        # super(Batman, self).__init__(*args, **kwargs)
        # However we are dealing with multiple inheritance here, and super()
        # only works with the next base class in the MRO list.
        # So instead we explicitly call __init__ for all ancestors.
        # The use of *args and **kwargs allows for a clean way to pass
        # arguments, with each parent "peeling a layer of the onion".
        Superhero.__init__(self, 'anonymous', movie=True,
                           superpowers=['Wealthy'], *args, **kwargs)
        Bat.__init__(self, *args, can_fly=False, **kwargs)
        # override the value for the name attribute
        self.name = 'Sad Affleck'

    def sing(self):
        return 'nan nan nan nan nan batman!'


if __name__ == '__main__':
    sup = Batman()

    # Get the Method Resolution search Order used by both getattr() and super().
    # This attribute is dynamic and can be updated
    print(Batman.__mro__)       # => (<class '__main__.Batman'>,
                                # => <class 'superhero.Superhero'>,
                                # => <class 'human.Human'>,
                                # => <class 'bat.Bat'>, <class 'object'>)

    # Calls parent method but uses its own class attribute
    print(sup.get_species())    # => Superhuman

    # Calls overridden method
    print(sup.sing())           # => nan nan nan nan nan batman!

    # Calls method from Human, because inheritance order matters
    sup.say('I agree')          # => Sad Affleck: I agree

    # Call method that exists only in 2nd ancestor
    print(sup.sonar())          # => ))) ... (((

    # Inherited class attribute
    sup.age = 100
    print(sup.age)              # => 100

    # Inherited attribute from 2nd ancestor whose default value was overridden.
    print('Can I fly? ' + str(sup.fly)) # => Can I fly? False



####################################################
## 7. Advanced
####################################################

# Generators help you make lazy code.
def double_numbers(iterable):
    for i in iterable:
        yield i + i

# Generators are memory-efficient because they only load the data needed to
# process the next value in the iterable. This allows them to perform
# operations on otherwise prohibitively large value ranges.
# NOTE: `range` replaces `xrange` in Python 3.
for i in double_numbers(range(1, 900000000)):  # `range` is a generator.
    print(i)
    if i >= 30:
        break

# Just as you can create a list comprehension, you can create generator
# comprehensions as well.
values = (-x for x in [1,2,3,4,5])
for x in values:
    print(x)  # prints -1 -2 -3 -4 -5 to console/terminal

# You can also cast a generator comprehension directly to a list.
values = (-x for x in [1,2,3,4,5])
gen_to_list = list(values)
print(gen_to_list)  # => [-1, -2, -3, -4, -5]


# Decorators
# In this example `beg` wraps `say`. If say_please is True then it
# will change the returned message.
from functools import wraps


def beg(target_function):
    @wraps(target_function)
    def wrapper(*args, **kwargs):
        msg, say_please = target_function(*args, **kwargs)
        if say_please:
            return "{} {}".format(msg, "Please! I am poor :(")
        return msg

    return wrapper


@beg
def say(say_please=False):
    msg = "Can you buy me a beer?"
    return msg, say_please


print(say())                 # Can you buy me a beer?
print(say(say_please=True))  # Can you buy me a beer? Please! I am poor :(
```

### Free Online

* [Automate the Boring Stuff with Python](https://automatetheboringstuff.com)
* [The Official Docs](https://docs.python.org/3/)
* [Hitchhiker's Guide to Python](https://docs.python-guide.org/en/latest/)
* [Python Course](https://www.python-course.eu)
* [Free Interactive Python Course](http://www.Kikodo.io)
* [First Steps With Python](https://realpython.com/learn/python-first-steps/)
* [A curated list of awesome Python frameworks, libraries and software](https://github.com/vinta/awesome-python)
* [30 Python Language Features and Tricks You May Not Know About](https://sahandsaba.com/thirty-python-language-features-and-tricks-you-may-not-know.html)
* [Official Style Guide for Python](https://www.python.org/dev/peps/pep-0008/)
* [Python 3 Computer Science Circles](https://cscircles.cemc.uwaterloo.ca/)
* [Dive Into Python 3](https://www.diveintopython3.net/index.html)
* [A Crash Course in Python for Scientists](https://nbviewer.jupyter.org/gist/anonymous/5924718)
* [Python Tutorial for Intermediates](https://pythonbasics.org/)
* [Build a Desktop App with Python](https://pythonpyqt.com/)<|MERGE_RESOLUTION|>--- conflicted
+++ resolved
@@ -10,10 +10,7 @@
     - ["Roberto Fernandez Diaz", "https://github.com/robertofd1995"]
     - ["caminsha", "https://github.com/caminsha"]
     - ["Stanislav Modrak", "https://stanislav.gq"]
-<<<<<<< HEAD
-=======
     - ["John Paul Wohlscheid", "https://gitpi.us"]
->>>>>>> fbaa905e
 filename: learnpython.py
 ---
 
