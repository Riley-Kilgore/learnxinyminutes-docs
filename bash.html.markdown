--- conflicted
+++ resolved
@@ -67,18 +67,9 @@
     echo "Your name isn't you username"
 fi
 
-<<<<<<< HEAD
-# while loop:
-while [true]
-do
-	echo "loop body here..."
-	break
-done
-=======
 # There is also conditional execution
 echo "Always executed" || echo "Only executed if first command fail"
 echo "Always executed" && echo "Only executed if first command does NOT fail"
->>>>>>> d24c824d
 
 # Expressions are denoted with the following format:
 echo $(( 10 + 5 ))
@@ -124,6 +115,13 @@
     echo "$VARIABLE"
 done
 
+# while loop:
+while [true]
+do
+    echo "loop body here..."
+    break
+done
+
 # You can also define functions
 # Definition:
 function foo ()
