---
language: c
filename: learnc.c
contributors:
    - ["Adam Bard", "http://adambard.com/"]
    - ["Árpád Goretity", "http://twitter.com/H2CO3_iOS"]

---

Ah, C. Still **the** language of modern high-performance computing.

C is the lowest-level language most programmers will ever use, but
it more than makes up for it with raw speed. Just be aware of its manual
memory management and C will take you as far as you need to go.

```c
// Single-line comments start with // - only available in C99 and later.

/*
Multi-line comments look like this. They work in C89 as well.
*/

//Special characters:
'\a' // alert (bell) character
'\n' // newline character
'\t' // tab character (left justifies text)
'\v' // vertical tab
'\f' // new page (formfeed)
'\r' // carriage return
'\b' // backspace character
'\0' // null character. Usually put at end of strings in C lang. 
     //   hello\n\0. \0 used by convention to mark end of string. 
'\\' // backspace
'\?' // question mark
'\'' // single quote
'\"' // double quote
'\xhh' // hexadecimal number. Example: '\xb' = vertical tab character
'\ooo' // octal number. Example: '\013' = vertical tab character

//print formatting:
"%d"    // integer
"%3d"   // integer with minimum of length 3 digits (right justifies text)
"%s"    // string
"%f"    // float
"%ld"   // long
"%3.2f" // minimum 3 digits left and 2 digits right decimal float 
"%7.4s" // (can do with strings too)
"%c"    // char
"%p"    // pointer
"%x"    // hexidecimal
"%o"    // octal
"%%"    // prints % 

// Constants: #define <keyword> (no semicolon at end) 
#define DAYS_IN_YEAR = 365

//enumeration constants are also ways to declare constants. 
enum days {SUN = 1, MON, TUE, WED, THU, FRI, SAT};
// MON gets 2 automatically, TUE gets 3, etc. 

// Import headers with #include
#include <stdlib.h>
#include <stdio.h>
#include <string.h>

// (File names between <angle brackets> are headers from the C standard library.)
// For your own headers, use double quotes instead of angle brackets:
#include "my_header.h"

// Declare function signatures in advance in a .h file, or at the top of
// your .c file.
void function_1();
void function_2();

// Your program's entry point is a function called
// main with an integer return type.
int main() {
    // print output using printf, for "print formatted"
    // %d is an integer, \n is a newline
    printf("%d\n", 0); // => Prints 0
    // All statements must end with a semicolon

    ///////////////////////////////////////
    // Types
    ///////////////////////////////////////

    // ints are usually 4 bytes 
    int x_int = 0;

    // shorts are usually 2 bytes
    short x_short = 0;

    // chars are guaranteed to be 1 byte
    char x_char = 0;
    char y_char = 'y'; // Char literals are quoted with ''

    // longs are often 4 to 8 bytes; long longs are guaranteed to be at least
    // 64 bits
    long x_long = 0;
    long long x_long_long = 0; 

    // floats are usually 32-bit floating point numbers
    float x_float = 0.0;

    // doubles are usually 64-bit floating-point numbers
    double x_double = 0.0;

    // Integral types may be unsigned.
    unsigned short ux_short;
    unsigned int ux_int;
    unsigned long long ux_long_long;

    // chars inside single quotes are integers in machine's character set. 
    '0' //==> 48 on the ASCII character set. 
    'A' //==> 65 on the ASCII character set. 

    // sizeof(T) gives you the size of a variable with type T in bytes
    // sizeof(obj) yields the size of the expression (variable, literal, etc.).
    printf("%zu\n", sizeof(int)); // => 4 (on most machines with 4-byte words)


    // If the argument of the `sizeof` operator an expression, then its argument
    // is not evaluated (except VLAs (see below)).
    // The value it yields in this case is a compile-time constant.
    int a = 1;
    size_t size = sizeof(a++); // a++ is not evaluated
    printf("sizeof(a++) = %zu where a = %d\n", size, a);
    // prints "sizeof(a++) = 4 where a = 1" (on a 32-bit architecture)

    // Arrays must be initialized with a concrete size.
    char my_char_array[20]; // This array occupies 1 * 20 = 20 bytes
    int my_int_array[20]; // This array occupies 4 * 20 = 80 bytes
                          // (assuming 4-byte words)


    // You can initialize an array to 0 thusly:
    char my_array[20] = {0};

    // Indexing an array is like other languages -- or,
    // rather, other languages are like C
    my_array[0]; // => 0

    // Arrays are mutable; it's just memory!
    my_array[1] = 2;
    printf("%d\n", my_array[1]); // => 2

    // In C99 (and as an optional feature in C11), variable-length arrays (VLAs)
    // can be declared as well. The size of such an array need not be a compile
    // time constant:
    printf("Enter the array size: "); // ask the user for an array size
    char buf[0x100];
    fgets(buf, sizeof buf, stdin);

    // strtoul parses a string to an unsigned integer
    size_t size = strtoul(buf, NULL, 10);
    int var_length_array[size]; // declare the VLA
    printf("sizeof array = %zu\n", sizeof var_length_array);

    // A possible outcome of this program may be:
    // > Enter the array size: 10
    // > sizeof array = 40

    // Strings are just arrays of chars terminated by a NUL (0x00) byte,
    // represented in strings as the special character '\0'.
    // (We don't have to include the NUL byte in string literals; the compiler
    //  inserts it at the end of the array for us.)
    char a_string[20] = "This is a string";
    printf("%s\n", a_string); // %s formats a string

    printf("%d\n", a_string[16]); // => 0
    // i.e., byte #17 is 0 (as are 18, 19, and 20)

    // If we have characters between single quotes, that's a character literal.
    // It's of type `int`, and *not* `char` (for historical reasons).
    int cha = 'a'; // fine
    char chb = 'a'; // fine too (implicit conversion from int to char)

    ///////////////////////////////////////
    // Operators
    ///////////////////////////////////////

    int i1 = 1, i2 = 2; // Shorthand for multiple declaration
    float f1 = 1.0, f2 = 2.0;

    //more shorthands:
    int a, b, c;
    a = b = c = 0;

    // Arithmetic is straightforward
    i1 + i2; // => 3
    i2 - i1; // => 1
    i2 * i1; // => 2
    i1 / i2; // => 0 (0.5, but truncated towards 0)

    f1 / f2; // => 0.5, plus or minus epsilon
    // Floating-point numbers and calculations are not exact

    // Modulo is there as well
    11 % 3; // => 2

    // Comparison operators are probably familiar, but
    // there is no boolean type in c. We use ints instead.
    // (Or _Bool or bool in C99.)
    // 0 is false, anything else is true. (The comparison 
    // operators always yield 0 or 1.)
    3 == 2; // => 0 (false)
    3 != 2; // => 1 (true)
    3 > 2; // => 1
    3 < 2; // => 0
    2 <= 2; // => 1
    2 >= 2; // => 1

    // C is not Python - comparisons don't chain.
    int a = 1;
    // WRONG:
    int between_0_and_2 = 0 < a < 2;
    // Correct:
    int between_0_and_2 = 0 < a && a < 2;

    // Logic works on ints
    !3; // => 0 (Logical not)
    !0; // => 1
    1 && 1; // => 1 (Logical and)
    0 && 1; // => 0
    0 || 1; // => 1 (Logical or)
    0 || 0; // => 0

    //Conditional expression ( ? : )
    int a, b, z;
    z = (a > b) ? a : b; // "if a > b return a, else return b." 

    //Increment and decrement operators:
    s[j++]; //returns value of j to s THEN increments value of j. 
    s[++j]; //increments value of j THEN returns value of j to s. 
    // same with j-- and --j

    // Bitwise operators!
    ~0x0F; // => 0xF0 (bitwise negation, "1's complement")
    0x0F & 0xF0; // => 0x00 (bitwise AND)
    0x0F | 0xF0; // => 0xFF (bitwise OR)
    0x04 ^ 0x0F; // => 0x0B (bitwise XOR)
    0x01 << 1; // => 0x02 (bitwise left shift (by 1))
    0x02 >> 1; // => 0x01 (bitwise right shift (by 1))

    // Be careful when shifting signed integers - the following are undefined:
    // - shifting into the sign bit of a signed integer (int a = 1 << 32)
    // - left-shifting a negative number (int a = -1 << 2)
    // - shifting by an offset which is >= the width of the type of the LHS:
    //   int a = 1 << 32; // UB if int is 32 bits wide

    ///////////////////////////////////////
    // Control Structures
    ///////////////////////////////////////

    if (0) {
      printf("I am never run\n");
    } else if (0) {
      printf("I am also never run\n");
    } else {
      printf("I print\n");
    }

    // While loops exist
    int ii = 0;
    while (ii < 10) { //ANY value not zero is true. 
        printf("%d, ", ii++); // ii++ increments ii AFTER using it's current value.
    } // => prints "0, 1, 2, 3, 4, 5, 6, 7, 8, 9, "

    printf("\n");

    int kk = 0;
    do {
        printf("%d, ", kk);
    } while (++kk < 10); // ++kk increments kk BEFORE using it's current value.
    // => prints "0, 1, 2, 3, 4, 5, 6, 7, 8, 9, "

    printf("\n");

    // For loops too
    int jj;
    for (jj=0; jj < 10; jj++) {
        printf("%d, ", jj);
    } // => prints "0, 1, 2, 3, 4, 5, 6, 7, 8, 9, "

    printf("\n");

    // *****NOTES*****:
    // Loops MUST always have a body. If no body is needed, do:
    for (i = 0; i <= 5; i++) {
        ; // use semicolon to act as the body (null statement)
    }

    // branching with multiple choices: switch()
    switch (some_integral_expression) {
    case 0: // labels need to be integral *constant* epxressions
        do_stuff();
        break; // if you don't break, control flow falls over labels
    case 1:
        do_something_else();
        break;
    default:
        // if `some_integral_expression` didn't match any of the labels
        fputs("error!\n", stderr);
        exit(-1);
        break;
    }
    

    ///////////////////////////////////////
    // Typecasting
    ///////////////////////////////////////

    // Every value in C has a type, but you can cast one value into another type
    // if you want (with some constraints).

    int x_hex = 0x01; // You can assign vars with hex literals

    // Casting between types will attempt to preserve their numeric values
    printf("%d\n", x_hex); // => Prints 1
    printf("%d\n", (short) x_hex); // => Prints 1
    printf("%d\n", (char) x_hex); // => Prints 1

    // Types will overflow without warning
    printf("%d\n", (unsigned char) 257); // => 1 (Max char = 255 if char is 8 bits long)

    // For determining the max value of a `char`, a `signed char` and an `unisigned char`,
    // respectively, use the CHAR_MAX, SCHAR_MAX and UCHAR_MAX macros from <limits.h>

    // Integral types can be cast to floating-point types, and vice-versa.
    printf("%f\n", (float)100); // %f formats a float
    printf("%lf\n", (double)100); // %lf formats a double
    printf("%d\n", (char)100.0);

    ///////////////////////////////////////
    // Pointers
    ///////////////////////////////////////

    // A pointer is a variable declared to store a memory address. Its declaration will
    // also tell you the type of data it points to. You can retrieve the memory address 
    // of your variables, then mess with them.

    int x = 0;
    printf("%p\n", (void *)&x); // Use & to retrieve the address of a variable
    // (%p formats an object pointer of type void *)
    // => Prints some address in memory;


    // Pointers start with * in their declaration
    int *px, not_a_pointer; // px is a pointer to an int
    px = &x; // Stores the address of x in px
    printf("%p\n", (void *)px); // => Prints some address in memory
    printf("%zu, %zu\n", sizeof(px), sizeof(not_a_pointer));
    // => Prints "8, 4" on a typical 64-bit system

    // To retreive the value at the address a pointer is pointing to,
    // put * in front to de-reference it.
    // Note: yes, it may be confusing that '*' is used for _both_ declaring a
    // pointer and dereferencing it.
    printf("%d\n", *px); // => Prints 0, the value of x

    // You can also change the value the pointer is pointing to.
    // We'll have to wrap the de-reference in parenthesis because
    // ++ has a higher precedence than *.
    (*px)++; // Increment the value px is pointing to by 1
    printf("%d\n", *px); // => Prints 1
    printf("%d\n", x); // => Prints 1

    // Arrays are a good way to allocate a contiguous block of memory
    int x_array[20]; //declares array of size 20 (cannot change size)
    int xx;
    for (xx = 0; xx < 20; xx++) {
        x_array[xx] = 20 - xx;
    } // Initialize x_array to 20, 19, 18,... 2, 1

    // Declare a pointer of type int and initialize it to point to x_array
    int* x_ptr = x_array;
    // x_ptr now points to the first element in the array (the integer 20). 
    // This works because arrays often decay into pointers to their first element.
    // For example, when an array is passed to a function or is assigned to a pointer,
    // it decays into (implicitly converted to) a pointer.
    // Exceptions: when the array is the argument of the `&` (address-od) operator:
    int arr[10];
    int (*ptr_to_arr)[10] = &arr; // &arr is NOT of type `int *`!
                                  // It's of type "pointer to array" (of ten `int`s).
    // or when the array is a string literal used for initializing a char array:
    char arr[] = "foobarbazquirk";
    // or when it's the argument of the `sizeof` or `alignof` operator:
    int arr[10];
    int *ptr = arr; // equivalent with int *ptr = &arr[0];
    printf("%zu %zu\n", sizeof arr, sizeof ptr); // probably prints "40, 4" or "40, 8"


    // Pointers are incremented and decremented based on their type
    // (this is called pointer arithmetic)
    printf("%d\n", *(x_ptr + 1)); // => Prints 19
    printf("%d\n", x_array[1]); // => Prints 19

    // You can also dynamically allocate contiguous blocks of memory with the
    // standard library function malloc, which takes one argument of type size_t
    // representing the number of bytes to allocate (usually from the heap, although this
    // may not be true on e. g. embedded systems - the C standard says nothing about it).
    int *my_ptr = malloc(sizeof(*my_ptr) * 20);
    for (xx = 0; xx < 20; xx++) {
        *(my_ptr + xx) = 20 - xx; // my_ptr[xx] = 20-xx
    } // Initialize memory to 20, 19, 18, 17... 2, 1 (as ints)

    // Dereferencing memory that you haven't allocated gives
    // "unpredictable results" - the program is said to invoke "undefined behavior"
    printf("%d\n", *(my_ptr + 21)); // => Prints who-knows-what? It may even crash.

    // When you're done with a malloc'd block of memory, you need to free it, 
    // or else no one else can use it until your program terminates
    // (this is called a "memory leak"):
    free(my_ptr);

    // Strings are arrays of char, but they are usually represented as a
    // pointer-to-char (which is a pointer to the first element of the array).
    // It's good practice to use `const char *' when referring to a string literal,
    // since string literals shall not be modified (i. e. "foo"[0] = 'a' is ILLEGAL.)
    const char *my_str = "This is my very own string literal";
    printf("%c\n", *my_str); // => 'T'

    // This is not the case if the string is an array
    // (potentially initialized with a string literal)
    // that resides in writable memory, as in:
    char foo[] = "foo";
    foo[0] = 'a'; // this is legal, foo now contains "aoo"

    function_1();
} // end main function

///////////////////////////////////////
// Functions
///////////////////////////////////////

// Function declaration syntax:
// <return type> <function name>(<args>)

int add_two_ints(int x1, int x2)
{
    return x1 + x2; // Use return to return a value
}

<<<<<<< HEAD
// Must declare a 'function prototype' before main() when creating functions
// in file. 
=======
// Must declare a 'funtion prototype' when creating functions before main()
>>>>>>> f28d33fb
void getInt(char c); // function prototype
int main() {         // main function
    return 0;
}
void getInt(char w) { //parameter name does not need to match function prototype
    ;
}

//if function takes no parameters, do: 
int getInt(void); for function prototype
//  and for the function declaration: 
int getInt(void) {}
//  (this is to keep compatibility with older versions of C). 

/*
Functions are call by value. So when a function is called, the arguments passed
to the function are copies of original arguments (except arrays). Anything you  
do to your arguments do not change the value of the actual argument where the
function was called. 

You can use pointers if you need to edit the original argument values. 

Example: in-place string reversal
*/

// A void function returns no value
void str_reverse(char *str_in)
{
    char tmp;
    int ii = 0;
    size_t len = strlen(str_in); // `strlen()` is part of the c standard library
    for (ii = 0; ii < len / 2; ii++) {
        tmp = str_in[ii];
        str_in[ii] = str_in[len - ii - 1]; // ii-th char from end
        str_in[len - ii - 1] = tmp;
    }
}

/////////////////////////////////////
// Built in functions:
/////////////////////////////////////
// from stdio.h:
// getchar()
int c = getchar(); //reads character from input. 
// If input = hi, 'h' is returned then next call, 'i' returned. 
while ((c = getchar()) != EOF) { // EOF constant "end of file". 
                                 //   Linux: CTRL+D, Windows: CTRL+X
    // must have () around getchar() as != is run before =. 
    putchar(c); //prints character (without newline at end)
    char c = getchar(); 
}

//if referring to external variables outside function, must use extern keyword.
int i = 0;
void testFunc() {
    extern int i; //i here is now using external variable i
}

/*
char c[] = "This is a test.";
str_reverse(c);
printf("%s\n", c); // => ".tset a si sihT"
*/

///////////////////////////////////////
// User-defined types and structs
///////////////////////////////////////

// Typedefs can be used to create type aliases
typedef int my_type;
my_type my_type_var = 0;

// Structs are just collections of data, the members are allocated sequentially,
// in the order they are written:
struct rectangle {
    int width;
    int height;
};

// It's not generally true that
// sizeof(struct rectangle) == sizeof(int) + sizeof(int)
// due to potential padding between the structure members (this is for alignment
// reasons). [1]

void function_1()
{
    struct rectangle my_rec;

    // Access struct members with .
    my_rec.width = 10;
    my_rec.height = 20;

    // You can declare pointers to structs
    struct rectangle *my_rec_ptr = &my_rec;

    // Use dereferencing to set struct pointer members...
    (*my_rec_ptr).width = 30;

    // ... or even better: prefer the -> shorthand for the sake of readability
    my_rec_ptr->height = 10; // Same as (*my_rec_ptr).height = 10;
}

// You can apply a typedef to a struct for convenience
typedef struct rectangle rect;

int area(rect r)
{
    return r.width * r.height;
}

// if you have large structs, you can pass them "by pointer" to avoid copying
// the whole struct:
int area(const rect *r)
{
    return r->width * r->height;
}

///////////////////////////////////////
// Function pointers 
///////////////////////////////////////
/*
At runtime, functions are located at known memory addresses. Function pointers are
much like any other pointer (they just store a memory address), but can be used 
to invoke functions directly, and to pass handlers (or callback functions) around.
However, definition syntax may be initially confusing.

Example: use str_reverse from a pointer
*/
void str_reverse_through_pointer(char *str_in) {
    // Define a function pointer variable, named f. 
    void (*f)(char *); // Signature should exactly match the target function.
    f = &str_reverse; // Assign the address for the actual function (determined at runtime)
    // f = str_reverse; would work as well - functions decay into pointers, similar to arrays
    (*f)(str_in); // Just calling the function through the pointer
    // f(str_in); // That's an alternative but equally valid syntax for calling it.
}

/*
As long as function signatures match, you can assign any function to the same pointer.
Function pointers are usually typedef'd for simplicity and readability, as follows:
*/

typedef void (*my_fnp_type)(char *);

// Then used when declaring the actual pointer variable:
// ...
// my_fnp_type f; 


///////////////////////////////////////
// Order of Evaluation
///////////////////////////////////////

//---------------------------------------------------//
//        Operators                  | Associativity //
//---------------------------------------------------//
// () [] -> .                        | left to right //
// ! ~ ++ -- + = *(type)sizeof       | right to left //
// * / %                             | left to right //
// + -                               | left to right //
// << >>                             | left to right //
// < <= > >=                         | left to right //
// == !=                             | left to right //
// &                                 | left to right //
// ^                                 | left to right //
// |                                 | left to right //
// &&                                | left to right //
// ||                                | left to right //
// ?:                                | right to left //
// = += -= *= /= %= &= ^= |= <<= >>= | right to left //
// ,                                 | left to right //
//---------------------------------------------------//

```

## Further Reading

Best to find yourself a copy of [K&R, aka "The C Programming Language"](https://en.wikipedia.org/wiki/The_C_Programming_Language)
It is *the* book about C, written by the creators of C. Be careful, though - it's ancient and it contains some
inaccuracies (well, ideas that are not considered good anymore) or now-changed practices.

Another good resource is [Learn C the hard way](http://c.learncodethehardway.org/book/).

If you have a question, read the [compl.lang.c Frequently Asked Questions](http://c-faq.com).

It's very important to use proper spacing, indentation and to be consistent with your coding style in general.
Readable code is better than clever code and fast code. For a good, sane coding style to adopt, see the
[Linux kernel coding stlye](https://www.kernel.org/doc/Documentation/CodingStyle).

Other than that, Google is your friend.

[1] http://stackoverflow.com/questions/119123/why-isnt-sizeof-for-a-struct-equal-to-the-sum-of-sizeof-of-each-member<|MERGE_RESOLUTION|>--- conflicted
+++ resolved
@@ -441,12 +441,7 @@
     return x1 + x2; // Use return to return a value
 }
 
-<<<<<<< HEAD
 // Must declare a 'function prototype' before main() when creating functions
-// in file. 
-=======
-// Must declare a 'funtion prototype' when creating functions before main()
->>>>>>> f28d33fb
 void getInt(char c); // function prototype
 int main() {         // main function
     return 0;
