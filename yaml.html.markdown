---
language: yaml
filename: learnyaml.yaml
contributors:

- [Leigh Brenecki, 'https://leigh.net.au']
- [Suhas SG, 'https://github.com/jargnar']

---

YAML is a data serialisation language designed to be directly writable and
readable by humans.

It's a strict superset of JSON, with the addition of syntactically
significant newlines and indentation, like Python. Unlike Python, however,
YAML doesn't allow literal tab characters for indentation.

```yaml
---  # document start

# Comments in YAML look like this.
# YAML supports single-line comments.

################
# SCALAR TYPES #
################

# Our root object (which continues for the entire document) will be a map,
# which is equivalent to a dictionary, hash or object in other languages.
key: value
another_key: Another value goes here.
a_number_value: 100
scientific_notation: 1e+12
hex_notation: 0x123  # evaluates to 291
octal_notation: 0123 # evaluates to 83

# The number 1 will be interpreted as a number, not a boolean. 
# If you want it to be interpreted as a boolean, use true.
boolean: true
null_value: null
another_null_value: ~
key with spaces: value

# Yes and No (doesn't matter the case) will be evaluated to boolean 
# true and false values respectively.
# To use the actual value use single or double quotes.
no: no            # evaluates to "no": false
yes: No           # evaluates to "yes": false
not_enclosed: yes # evaluates to "not_enclosed": true
enclosed: "yes"   # evaluates to "enclosed": yes

# Notice that strings don't need to be quoted. However, they can be.
however: 'A string, enclosed in quotes.'
'Keys can be quoted too.': "Useful if you want to put a ':' in your key."
single quotes: 'have ''one'' escape pattern'
double quotes: "have many: \", \0, \t, \u263A, \x0d\x0a == \r\n, and more."
# UTF-8/16/32 characters need to be encoded
Superscript two: \u00B2

# Special characters must be enclosed in single or double quotes
special_characters: "[ John ] & { Jane } - <Doe>"

# Multiple-line strings can be written either as a 'literal block' (using |), 
# or a 'folded block' (using '>').
# Literal block turn every newline within the string into a literal newline (\n).
# Folded block removes newlines within the string.
literal_block: |
  This entire block of text will be the value of the 'literal_block' key,
  with line breaks being preserved.

  The literal continues until de-dented, and the leading indentation is
  stripped.

      Any lines that are 'more-indented' keep the rest of their indentation -
      these lines will be indented by 4 spaces.
folded_style: >
  This entire block of text will be the value of 'folded_style', but this
  time, all newlines will be replaced with a single space.

  Blank lines, like above, are converted to a newline character.

      'More-indented' lines keep their newlines, too -
      this text will appear over two lines.

# |- and >- removes the trailing blank lines (also called literal/block "strip")
literal_strip: |-
  This entire block of text will be the value of the 'literal_block' key,
  with trailing blank line being stripped.
block_strip: >-
  This entire block of text will be the value of 'folded_style', but this
  time, all newlines will be replaced with a single space and 
  trailing blank line being stripped.

# |+ and >+ keeps trailing blank lines (also called literal/block "keep")
literal_keep: |+
  This entire block of text will be the value of the 'literal_block' key,
  with trailing blank line being kept.

block_keep: >+
  This entire block of text will be the value of 'folded_style', but this
  time, all newlines will be replaced with a single space and 
  trailing blank line being kept.

####################
# COLLECTION TYPES #
####################

# Nesting uses indentation. 2 space indent is preferred (but not required).
a_nested_map:
  key: value
  another_key: Another Value
  another_nested_map:
    hello: hello

# Maps don't have to have string keys.
0.25: a float key

# Keys can also be complex, like multi-line objects
# We use ? followed by a space to indicate the start of a complex key.
? |
  This is a key
  that has multiple lines
: and this is its value

# YAML also allows mapping between sequences with the complex key syntax
# Some language parsers might complain
# An example
? - Manchester United
  - Real Madrid
: [ 2001-01-01, 2002-02-02 ]

# Sequences (equivalent to lists or arrays) look like this
# (note that the '-' counts as indentation):
a_sequence:
  - Item 1
  - Item 2
  - 0.5  # sequences can contain disparate types.
  - Item 4
  - key: value
    another_key: another_value
  - - This is a sequence
    - inside another sequence
  - - - Nested sequence indicators
      - can be collapsed

# Since YAML is a superset of JSON, you can also write JSON-style maps and
# sequences:
json_map: { "key": "value" }
json_seq: [ 3, 2, 1, "takeoff" ]
and quotes are optional: { key: [ 3, 2, 1, takeoff ] }

#######################
# EXTRA YAML FEATURES #
#######################

# YAML also has a handy feature called 'anchors', which let you easily duplicate
# content across your document.
# Anchors identified by & character which define the value.
# Aliases identified by * character which acts as "see above" command.
# Both of these keys will have the same value:
anchored_content: &anchor_name This string will appear as the value of two keys.
other_anchor: *anchor_name

# Anchors can be used to duplicate/inherit properties
base: &base
  name: Everyone has same name

<<<<<<< HEAD
# The expression << is called Merge Key Language-Independent Type. It is used to
=======
# The regexp << is called 'Merge Key Language-Independent Type'. It is used to
>>>>>>> 327001f5
# indicate that all the keys of one or more specified maps should be inserted
# into the current map.
# NOTE: If key already exists alias will not be merged
foo:
  <<: *base # doesn't merge the anchor
  age: 10
  name: John
bar:
  <<: *base # base anchor will be merged
  age: 20

# foo and bar would also have name: Everyone has same name

# YAML also has tags, which you can use to explicitly declare types.
# Syntax: !![typeName] [value]
explicit_boolean: !!bool true
explicit_integer: !!int 42
explicit_float: !!float -42.24
explicit_string: !!str 0.5
explicit_datetime: !!timestamp 2022-11-17 12:34:56.78 +9
explicit_null: !!null null

# Some parsers implement language specific tags, like this one for Python's
# complex number type.
python_complex_number: !!python/complex 1+2j

# We can also use yaml complex keys with language specific tags
? !!python/tuple [ 5, 7 ]
: Fifty Seven
# Would be {(5, 7): 'Fifty Seven'} in Python

####################
# EXTRA YAML TYPES #
####################

# Strings and numbers aren't the only scalars that YAML can understand.
# ISO-formatted date and datetime literals are also parsed.
datetime_canonical: 2001-12-15T02:59:43.1Z
datetime_space_separated_with_time_zone: 2001-12-14 21:59:43.10 -5
date_implicit: 2002-12-14
date_explicit: !!timestamp 2002-12-14

# The !!binary tag indicates that a string is actually a base64-encoded
# representation of a binary blob.
gif_file: !!binary |
  R0lGODlhDAAMAIQAAP//9/X17unp5WZmZgAAAOfn515eXvPz7Y6OjuDg4J+fn5
  OTk6enp56enmlpaWNjY6Ojo4SEhP/++f/++f/++f/++f/++f/++f/++f/++f/+
  +f/++f/++f/++f/++f/++SH+Dk1hZGUgd2l0aCBHSU1QACwAAAAADAAMAAAFLC
  AgjoEwnuNAFOhpEMTRiggcz4BNJHrv/zCFcLiwMWYNG84BwwEeECcgggoBADs=

# YAML also has a set type, which looks like this:
set:
  ? item1
  ? item2
  ? item3
or: { item1, item2, item3 }

# Sets are just maps with null values; the above is equivalent to:
set2:
  item1: null
  item2: null
  item3: null

...  # document end
```

### More Resources

+ [YAML official website](https://yaml.org/)
+ [Online YAML Validator](http://www.yamllint.com/)
+ [JSON ⇆ YAML](https://www.json2yaml.com/)<|MERGE_RESOLUTION|>--- conflicted
+++ resolved
@@ -165,11 +165,7 @@
 base: &base
   name: Everyone has same name
 
-<<<<<<< HEAD
-# The expression << is called Merge Key Language-Independent Type. It is used to
-=======
-# The regexp << is called 'Merge Key Language-Independent Type'. It is used to
->>>>>>> 327001f5
+# The expression << is called 'Merge Key Language-Independent Type'. It is used to
 # indicate that all the keys of one or more specified maps should be inserted
 # into the current map.
 # NOTE: If key already exists alias will not be merged
