--- conflicted
+++ resolved
@@ -351,7 +351,7 @@
 
 // Arrays have domains as members that we can iterate over
 for idx in realArray.domain {  // Again, idx is a 2*int tuple
-  realArray[idx] = 1 / realArray[idx[1],idx[2]]; // Access by tuple and list   
+  realArray[idx] = 1 / realArray[idx[1],idx[2]]; // Access by tuple and list
 }
 
 writeln( realArray );
@@ -966,7 +966,7 @@
     begin { // Writer task
       writeln( "Writer: will write in..." );
       countdown( 3 );
-      someSyncVar$ = 123;    
+      someSyncVar$ = 123;
     }
   }
 
@@ -1074,11 +1074,7 @@
 
 Chapel can be built and installed on your average 'nix machine (and cygwin).
 [Download the latest release version](https://github.com/chapel-lang/chapel/releases/)
-<<<<<<< HEAD
-and its as easy as
-=======
-and it's as easy as 
->>>>>>> ad4d6f3c
+and it's as easy as
 
  1. `tar -xvf chapel-1.12.0.tar.gz`
  2. `cd chapel-1.12.0`
